#!/usr/bin/env python3
import json
import os
import multiprocessing
from operator import itemgetter

from collections import defaultdict
from itertools import repeat
import numpy as np
from pysam import AlignmentFile  # pylint: disable=no-name-in-module

from iggtools.common.argparser import add_subcommand
from iggtools.common.utils import tsprint, InputStream, OutputStream, select_from_tsv, command, multiprocessing_map, multithreading_map, num_physical_cores, cat_files
from iggtools.common.bowtie2 import build_bowtie2_db, bowtie2_align, samtools_index, bowtie2_index_exists, _keep_read
from iggtools.models.midasdb import MIDAS_DB
from iggtools.params.schemas import genes_summary_schema, genes_coverage_schema, format_data, DECIMALS6, genes_chunk_summary_schema, genes_are_markers_schema
from iggtools.models.sample import Sample, create_local_dir
from iggtools.models.species import Species, parse_species


DEFAULT_MARKER_DEPTH = 5.0
DEFAULT_MARKER_MEDIAN_DEPTH = 0

DEFAULT_ALN_MAPID = 94.0
DEFAULT_ALN_MAPQ = 2
DEFAULT_ALN_COV = 0.75
DEFAULT_ALN_READQ = 20

DEFAULT_SITE_DEPTH = 2

DEFAULT_CHUNK_SIZE = 50000
DEFAULT_MAX_FRAGLEN = 5000


def register_args(main_func):
    subparser = add_subcommand('midas_run_genes', main_func, help='Metagenomic pan-genome profiling')

    subparser.add_argument('midas_outdir',
                           type=str,
                           help="""Path to directory to store results.  Name should correspond to unique sample identifier.""")
    subparser.add_argument('--sample_name',
                           dest='sample_name',
                           required=True,
                           help="Unique sample identifier")
    subparser.add_argument('-1',
                           dest='r1',
                           required=True,
                           help="FASTA/FASTQ file containing 1st mate if using paired-end reads.  Otherwise FASTA/FASTQ containing unpaired reads.")
    subparser.add_argument('-2',
                           dest='r2',
                           help="FASTA/FASTQ file containing 2nd mate if using paired-end reads.")

    # Prebuilt/predownload
    subparser.add_argument('--prebuilt_bowtie2_indexes',
                           dest='prebuilt_bowtie2_indexes',
                           type=str,
                           metavar="CHAR",
                           help=f"Prebuilt bowtie2 database indexes")
    subparser.add_argument('--prebuilt_bowtie2_species',
                           dest='prebuilt_bowtie2_species',
                           type=str,
                           metavar="CHAR",
                           help=f"List of species used for building the prebuild bowtie2 indexes.")
    subparser.add_argument('--midas_db',
                           dest='midas_db',
                           type=str,
                           metavar="CHAR",
                           help=f"local MIDAS DB which mirrors the s3 IGG db")
    subparser.add_argument('--cache',
                           action='store_true',
                           default=False,
                           help=f"Cache chunks metadata.")

    subparser.add_argument('--species_list',
                           dest='species_list',
                           type=str,
                           metavar="CHAR",
                           help=f"Comma separated list of species ids")
    subparser.add_argument('--select_by',
                           dest='select_by',
                           type=str,
                           metavar="CHAR",
                           default="median_marker_coverage",
                           choices=['median_marker_coverage', 'marker_coverage'],
                           help=f"Column from species_profile based on which to select species.")
    subparser.add_argument('--select_threshold',
                           dest='select_threshold',
                           type=float,
                           metavar="FLOAT",
                           default=DEFAULT_MARKER_MEDIAN_DEPTH,
                           help=f"Include species with > X median SGC (median) marker coverage ({DEFAULT_MARKER_MEDIAN_DEPTH})")

    #  Alignment flags (Bowtie2, or postprocessing)
    subparser.add_argument('--aln_speed',
                           type=str,
                           dest='aln_speed',
                           default='very-sensitive',
                           choices=['very-fast', 'fast', 'sensitive', 'very-sensitive'],
                           help='Alignment speed/sensitivity (very-sensitive).  If aln_mode is local (default) this automatically issues the corresponding very-sensitive-local, etc flag to bowtie2.')
    subparser.add_argument('--aln_mode',
                           type=str,
                           dest='aln_mode',
                           default='local',
                           choices=['local', 'global'],
                           help='Global/local read alignment (Default local, corresponds to the bowtie2 --local; global corresponds to the bowtie2 --end-to-end).')
    subparser.add_argument('--aln_interleaved',
                           action='store_true',
                           default=False,
                           help='FASTA/FASTQ file in -1 are paired and contain forward AND reverse reads')
    subparser.add_argument('--fragment_length',
                           type=float,
                           dest='fragment_length',
                           metavar='FLOAT',
                           default=DEFAULT_MAX_FRAGLEN,
                           help=f"Maximum fragment length for paired reads.")

    # Coverage flags
    subparser.add_argument('--aln_mapid',
                           dest='aln_mapid',
                           type=float,
                           metavar="FLOAT",
                           default=DEFAULT_ALN_MAPID,
                           help=f"Discard reads with alignment identity < MAPID.  Values between 0-100 accepted.  ({DEFAULT_ALN_MAPID})")
    subparser.add_argument('--aln_mapq',
                           dest='aln_mapq',
                           type=int,
                           metavar="INT",
                           default=DEFAULT_ALN_MAPQ,
                           help=f"Discard reads with DEFAULT_ALN_MAPQ < MAPQ. ({DEFAULT_ALN_MAPQ})")
    subparser.add_argument('--aln_readq',
                           dest='aln_readq',
                           type=int,
                           metavar="INT",
                           default=DEFAULT_ALN_READQ,
                           help=f"Discard reads with mean quality < READQ ({DEFAULT_ALN_READQ})")
    subparser.add_argument('--aln_cov',
                           dest='aln_cov',
                           default=DEFAULT_ALN_COV,
                           type=float,
                           metavar="FLOAT",
                           help=f"Discard reads with alignment coverage < ALN_COV ({DEFAULT_ALN_COV}).  Values between 0-1 accepted.")

    # Site filters
    subparser.add_argument('--site_depth',
                           dest='site_depth',
                           type=int,
                           metavar="INT",
                           default=DEFAULT_SITE_DEPTH,
                           help=f"Minimum number of reads mapped to genomic site ({DEFAULT_SITE_DEPTH})")

    # File related
    subparser.add_argument('--chunk_size',
                           dest='chunk_size',
                           type=int,
                           metavar="INT",
                           default=DEFAULT_CHUNK_SIZE,
                           help=f"Number of genomic sites for the temporary chunk file  ({DEFAULT_CHUNK_SIZE})")
    subparser.add_argument('--max_reads',
                           dest='max_reads',
                           type=int,
                           metavar="INT",
                           help=f"Number of reads to use from input file(s).  (All)")
    subparser.add_argument('--num_cores',
                           dest='num_cores',
                           type=int,
                           metavar="INT",
                           default=num_physical_cores,
                           help=f"Number of physical cores to use ({num_physical_cores})")
    return main_func


def _print_aln(aln):
    """ For debugging purpose, print out filter related information """
    rname = aln.reference_name
    qname = aln.query_name
    align_len = len(aln.query_alignment_sequence)
    query_len = aln.query_length
    pid = 100 * (align_len - dict(aln.tags)['NM']) / float(align_len)
    readq = np.mean(aln.query_qualities)
    mapq = aln.mapping_quality
    alncov = align_len / float(query_len)
    return [rname, qname, aln.qstart, aln.qend, pid, readq, mapq, alncov, aln.is_secondary]


def keep_read(aln):
    global global_args
    args = global_args
    return _keep_read(aln, args.aln_mapid, args.aln_readq, args.aln_mapq, args.aln_cov)


def design_chunks_per_species(pargs):
    """ Fetch given species's pre-computed gene_id - centroid_99 - marker_id mapping information """
    sp, midas_db, chunk_size = pargs
    sp.fetch_genes_are_markers(midas_db, chunk_size)
    return sp.design_genes_chunks(midas_db, chunk_size)


def design_chunks(midas_db, chunk_size):
    """ Each chunk_of_genes is indexed by (species_id, chunk_id) """

    global dict_of_species
    global semaphore_for_species
    semaphore_for_species = dict()

    num_cores = min( midas_db.num_cores, 16)
    flags = multithreading_map(design_chunks_per_species, [(sp, midas_db, chunk_size) for sp in dict_of_species.values()], num_cores) #<---
    assert all(flags)

    # Sort species by ascending chunk counts
    sorted_tuples_of_species = sorted(((sp.id, sp.num_of_genes_chunks) for sp in dict_of_species.values()), key=itemgetter(1))

    arguments_list = []
    for species_id, num_of_genes_chunks in sorted_tuples_of_species:
        sp = dict_of_species[species_id]
        for chunk_id in range(0, num_of_genes_chunks):
            arguments_list.append((species_id, chunk_id))

        semaphore_for_species[species_id] = multiprocessing.Semaphore(num_of_genes_chunks)
        for _ in range(num_of_genes_chunks):
            semaphore_for_species[species_id].acquire()

    # Submit the merge tasks to the end of the queue.
    for species_id, sp in dict_of_species.items():
        arguments_list.append((species_id, -1, sp.num_of_genes_chunks))
    return arguments_list


def _process_one_chunk_of_genes(packed_args):
    """ Control flow of compute coverage of pangenome per species and write results """

    species_id, chunk_id = packed_args[:2]

    if chunk_id == -1:
        global semaphore_for_species
        num_of_genes_chunks = packed_args[2]

        tsprint(f"  CZ::_process_one_chunk_of_genes::{species_id}--1::wait merge_chunks_per_species")
        for _ in range(num_of_genes_chunks):
            semaphore_for_species[species_id].acquire()
        tsprint(f"  CZ::_process_one_chunk_of_genes::{species_id}--1::start merge_chunks_per_species")
        ret = merge_chunks_per_species(species_id)
        tsprint(f"  CZ::_process_one_chunk_of_genes::{species_id}--1::finish merge_chunks_per_species")

        return ret

    tsprint(f"  CZ::_process_one_chunk_of_genes::{species_id}-{chunk_id}::start compute_coverage_per_chunk")
    ret = compute_coverage_per_chunk(species_id, chunk_id)
    tsprint(f"  CZ::_process_one_chunk_of_genes::{species_id}-{chunk_id}::finish compute_coverage_per_chunk")
    return ret


def compute_coverage_per_chunk(species_id, chunk_id):
    """ Count number of bp mapped to each pan-gene. """

    global global_args
    global semaphore_for_species
    global dict_of_species
    global sample

    try:
        sp = dict_of_species[species_id]
        chunks_of_centroids = sp.chunks_of_centroids
        dict_of_genes_are_markers = sp.dict_of_genes_are_markers

        chunk_of_genes_length = chunks_of_centroids[chunk_id]
        list_of_centroids_id = sorted(list(chunk_of_genes_length.keys()))

        pangenome_bamfile = sample.get_target_layout("genes_pangenomes_bam")
        headerless_genes_coverage_path = sample.get_target_layout("chunk_coverage", species_id, chunk_id)
        headerless_genes_are_marker = sample.get_target_layout("chunk_genes_are_markers", species_id, chunk_id)

        # Statistics needed to be accmulated within each chunk
        chunk_cov_stats = {
            "species_id": species_id,
            "chunk_id": chunk_id,
            "chunk_genome_size": 0,
            "chunk_num_covered_genes": 0,
            "chunk_coverage": 0,
            "chunk_aligned_reads": 0,
            "chunk_mapped_reads": 0,
        }

        chunk_genes_are_marker = defaultdict(dict)
        chunk_genes_values = defaultdict(list)

        with AlignmentFile(pangenome_bamfile) as bamfile:
            for gene_id in list_of_centroids_id: # compute Unit: Genes
                gene_length = chunk_of_genes_length[gene_id]
                aligned_reads = bamfile.count(gene_id)

                chunk_cov_stats["chunk_genome_size"] += 1
                chunk_cov_stats["chunk_aligned_reads"] += aligned_reads

                mapped_reads = bamfile.count(gene_id, read_callback=keep_read)
                if mapped_reads < global_args.site_depth:
                    continue

                # Compute vertical coverage only for aligned gene region
                gene_covered_bases = 0
                gene_total_depth = 0
                counts = bamfile.count_coverage(gene_id, read_callback=keep_read)
                for within_chunk_index in range(0, gene_length):
                    site_depth = sum([counts[nt][within_chunk_index] for nt in range(4)])
                    gene_total_depth += site_depth
                    if site_depth > 0:
                        gene_covered_bases += 1

                gene_fraction_covered = gene_covered_bases / gene_length
                gene_coverage = gene_total_depth / gene_covered_bases if gene_covered_bases > 0 else 0

                if gene_coverage == 0: # Sparse by default.
                    continue

                chunk_cov_stats["chunk_num_covered_genes"] += 1
                chunk_cov_stats["chunk_mapped_reads"] += mapped_reads
                chunk_cov_stats["chunk_coverage"] += gene_coverage

                chunk_genes_values[gene_id] = [gene_id, gene_length, aligned_reads, mapped_reads, gene_coverage, gene_fraction_covered, 0.0]

                # Collect gene coverage for all the centroids (genes) that are markers
                if gene_id in dict_of_genes_are_markers:
                    chunk_genes_are_marker[gene_id] = dict_of_genes_are_markers[gene_id]
                    chunk_genes_are_marker[gene_id]["gene_coverage"] = gene_coverage


        # Write chunk gene coverage results to file
        with OutputStream(headerless_genes_coverage_path) as stream:
            for vals in chunk_genes_values.values():
                stream.write("\t".join(map(format_data, vals, repeat(DECIMALS6, len(vals)))) + "\n")
        # Write current chunk's genes_that_are_markers to file
        with OutputStream(headerless_genes_are_marker) as stream2:
            for rec in chunk_genes_are_marker.values():
                vals = rec.values()
                stream2.write("\t".join(map(format_data, vals, repeat(DECIMALS6, len(vals)))) + "\n")

        return chunk_cov_stats
    finally:
        semaphore_for_species[species_id].release()


def compute_marker_coverage_xschunks(species_id):
    """ Extract gene depth for mapped centroids_99 that are markers and Compute the median marker coverage """

    global dict_of_species
    sp = dict_of_species[species_id]

    number_of_chunks = sp.num_of_genes_chunks
    list_of_markers = sp.list_of_markers

    # Include ALL the marker centroids, not only the covered one
    markers_coverage = dict(zip(list_of_markers, [0.0]*len(list_of_markers)))

    list_of_chunk_files = [sample.get_target_layout("chunk_genes_are_markers", species_id, chunk_id) for chunk_id in range(0, number_of_chunks)]
    for chunk_file in list_of_chunk_files:
        with InputStream(chunk_file) as stream:
            for r in select_from_tsv(stream, schema=genes_are_markers_schema, result_structure=dict):
                if r["marker_id"] not in markers_coverage:
                    markers_coverage[r["marker_id"]] = 0.0
                markers_coverage[r["marker_id"]] += r["gene_coverage"]

    median_marker_coverage = np.median(list(map(lambda x: float(format(x, DECIMALS6)), markers_coverage.values())))

    return median_marker_coverage


def update_chunk_coverage(my_args):

    chunk_coverage_path, median_marker_coverage = my_args

    c_copynum = list(genes_coverage_schema.keys()).index("copy_number")
    c_coverage = list(genes_coverage_schema.keys()).index("mean_coverage")

    add_cn_to_write = []
    with InputStream(chunk_coverage_path) as stream:
        for line in stream:
            vals = line.rstrip("\n").split("\t")
            # Infer gene copy counts
            vals[c_copynum] = float(vals[c_coverage]) / median_marker_coverage
            add_cn_to_write.append(vals)

    with OutputStream(chunk_coverage_path) as stream:
        for vals in add_cn_to_write:
            stream.write("\t".join(map(format_data, vals, repeat(DECIMALS6, len(vals)))) + "\n")


def merge_chunks_per_species(species_id):
    """ Compute coverage of pangenome for given species_id and write results to disk """

    global sample
    global dict_of_species
    global global_args

    sp = dict_of_species[species_id]
    number_of_chunks = sp.num_of_genes_chunks

    # Compute the median read coverage for all mapped marker genes for given species
    tsprint(f"      CZ2::merge_chunks_per_species::{species_id}::start compute_marker_coverage_xschunks")
    median_marker_coverage = compute_marker_coverage_xschunks(species_id)
    tsprint(f"      CZ2::merge_chunks_per_species::{species_id}::finish compute_marker_coverage_xschunks")

    # Overwrite the chunk_gene_coverage file with updated copy_number
    list_of_chunks_coverage = [sample.get_target_layout("chunk_coverage", species_id, chunk_id) for chunk_id in range(0, number_of_chunks)]
    species_gene_coverage_path = sample.get_target_layout("genes_coverage", species_id)

    tsprint(f"      CZ2::merge_chunks_per_species::{species_id}::start update_chunk_coverage")
    if median_marker_coverage > 0:
        args = [(chunk_file, median_marker_coverage) for chunk_file in list_of_chunks_coverage]
        multithreading_map(update_chunk_coverage, args, 4)
    tsprint(f"      CZ2::merge_chunks_per_species::{species_id}::finish update_chunk_coverage")

    # Merge chunks results into per species genes coverage file
    with OutputStream(species_gene_coverage_path) as stream:
        stream.write('\t'.join(genes_coverage_schema.keys()) + '\n')
    cat_files(list_of_chunks_coverage, species_gene_coverage_path, 10)

    if not global_args.debug:
        tsprint(f"Deleting temporary sliced coverage files for {species_id}.")
        temp_species_dir = os.path.dirname(list_of_chunks_coverage[0])
        command(f"rm -rf {temp_species_dir}", quiet=True)

    return {"species_id": species_id, "chunk_id": -1, "median_marker_coverage": median_marker_coverage}


def write_species_coverage_summary(chunks_gene_coverage, genes_stats_path):

    # First pass
    species_coverage_summary = defaultdict(dict)
    for rec in chunks_gene_coverage:
        species_id = rec["species_id"]

        # for the merge task, we return the marker genes coverage
        if rec["chunk_id"] == -1:
            species_coverage_summary[species_id]["median_marker_coverage"] = rec["median_marker_coverage"]
            continue

        if species_id not in species_coverage_summary:
            species_coverage_summary[species_id] = {
                "species_id": species_id,
                "pangenome_size": 0,
                "num_covered_genes": 0,
                "total_coverage": 0,
                "aligned_reads": 0,
                "mapped_reads": 0,
                "median_marker_coverage": 0,
            }

        species_coverage_summary[species_id]["pangenome_size"] += rec["chunk_genome_size"]
        species_coverage_summary[species_id]["num_covered_genes"] += rec["chunk_num_covered_genes"]
        species_coverage_summary[species_id]["aligned_reads"] += rec["chunk_aligned_reads"]
        species_coverage_summary[species_id]["mapped_reads"] += rec["chunk_mapped_reads"]
        species_coverage_summary[species_id]["total_coverage"] += rec["chunk_coverage"]


    # Second pass: need to loop over all the chunks to calculate the average read coverage
    with OutputStream(genes_stats_path) as stream:
        stream.write("\t".join(genes_summary_schema.keys()) + "\n")
        for rec in species_coverage_summary.values():
            fraction_covered = rec["num_covered_genes"] / rec["pangenome_size"]
            mean_coverage = rec["total_coverage"] / rec["num_covered_genes"] if rec["num_covered_genes"] > 0 else 0

            vals = [rec["species_id"], rec["pangenome_size"], rec["num_covered_genes"], \
                    fraction_covered, mean_coverage, rec["aligned_reads"], rec["mapped_reads"], rec["median_marker_coverage"]]
            stream.write("\t".join(map(format_data, vals)) + "\n")


def write_chunk_coverage_summary(chunks_gene_coverage, outfile):
    with OutputStream(outfile) as stream:
        stream.write("\t".join(genes_chunk_summary_schema.keys()) + "\n")
        for rec in chunks_gene_coverage:
            if rec["chunk_id"] == -1:
                continue
            stream.write("\t".join(map(format_data, rec.values())) + "\n")


def midas_run_genes(args):

    try:
        global global_args
        global_args = args

        global sample
        sample = Sample(args.sample_name, args.midas_outdir, "genes")
        sample.create_dirs(["outdir", "tempdir"], args.debug)

        species_list = parse_species(args)

<<<<<<< HEAD
        if args.species_list:
            if os.path.exists(args.species_list):
                species_list = []
                with InputStream(args.species_list) as stream:
                    for line in stream:
                        species_list.append(line.strip())
            else:
                species_list = args.species_list.split(",")
        else:
            species_list = []
        print(len(species_list))
        #species_list = args.species_list.split(",") if args.species_list else []

=======
>>>>>>> 798aafe3
        if args.prebuilt_bowtie2_indexes:
            bt2_db_dir = os.path.dirname(args.prebuilt_bowtie2_indexes)
            bt2_db_name = os.path.basename(args.prebuilt_bowtie2_indexes)
            assert bowtie2_index_exists(bt2_db_dir, bt2_db_name), f"Provided {bt2_db_dir}/{bt2_db_name} don't exist."

            # We only need a list of species that we need to pull the
            assert (args.prebuilt_bowtie2_species and os.path.exists(args.prebuilt_bowtie2_species)), f"Need to provide list of speices used to build the provided Bowtie2 indexes."
            tsprint(f"Read in list of species used to build provided bowtie2 indexes {bt2_db_dir}/{bt2_db_name}")
            bt2_species_list = []
            with InputStream(args.prebuilt_bowtie2_species) as stream:
                for species_id in select_from_tsv(stream, schema={"species_id": str}):
                    bt2_species_list.append(species_id[0])

            # Update species_list: either particular species of interest or species in the bowtie2 indexes
            species_list = list(set(species_list) & set(bt2_species_list)) if species_list else bt2_species_list
        else:
            sample.create_dirs(["bt2_indexes_dir"], args.debug)
            bt2_db_dir = sample.get_target_layout("bt2_indexes_dir")
            bt2_db_name = "pangenomes"

        # Select abundant species present in the sample for SNPs calling
        species_ids_of_interest = species_list if args.select_threshold == -1 else sample.select_species(args, species_list)
        species_counts = len(species_ids_of_interest)
        assert species_ids_of_interest, f"No (specified) species pass the marker_depth filter, please adjust the marker_depth or species_list"
        tsprint(len(species_ids_of_interest))


        tsprint(f"CZ::design_chunks::start")
        global dict_of_species
        dict_of_species = {species_id: Species(species_id, args.cache) for species_id in species_ids_of_interest}
        num_cores_download = min(species_counts, args.num_cores)
        midas_db = MIDAS_DB(args.midas_db if args.midas_db else sample.get_target_layout("midas_db_dir"), num_cores_download)
        if args.cache:
            for species_id in species_ids_of_interest:
                cachedir = os.path.dirname(midas_db.get_target_layout("cache_gene_chunks", False, "chunks_of_centroids", species_id, args.chunk_size))
                create_local_dir(cachedir, args.debug)
        arguments_list = design_chunks(midas_db, args.chunk_size)
        tsprint(f"CZ::design_chunks::finish")


        # Build Bowtie indexes for species in the restricted species profile
        centroids_files = midas_db.fetch_files("centroids", species_ids_of_interest)
        tsprint(f"CZ::build_bowtie2_indexes::start")
        build_bowtie2_db(bt2_db_dir, bt2_db_name, centroids_files, args.num_cores)
        tsprint(f"CZ::build_bowtie2_indexes::finish")


        # Align reads to pangenome database
        tsprint(f"CZ::bowtie2_align::start")
        sample.create_species_subdirs(species_ids_of_interest, "temp", args.debug)
        pangenome_bamfile = sample.get_target_layout("genes_pangenomes_bam")
        bowtie2_align(bt2_db_dir, bt2_db_name, pangenome_bamfile, args)
        samtools_index(pangenome_bamfile, args.debug, args.num_cores)
        tsprint(f"CZ::bowtie2_align::finish")


        tsprint(f"CZ::multiprocessing_map::start")
        total_chunk_counts = sum((sp.num_of_genes_chunks for sp in dict_of_species.values()))
        num_cores = min(args.num_cores, total_chunk_counts)
        tsprint(f"The number of cores will be used to compute coverage is {num_cores}")
        chunks_gene_coverage = multiprocessing_map(_process_one_chunk_of_genes, arguments_list, num_cores)
        tsprint(f"CZ::multiprocessing_map::finish")


        tsprint(f"CZ::write_species_coverage_summary::start")
        write_species_coverage_summary(chunks_gene_coverage, sample.get_target_layout("genes_summary"))
        write_chunk_coverage_summary(chunks_gene_coverage, sample.get_target_layout("genes_chunk_summary"))
        tsprint(f"CZ::write_species_coverage_summary::finish")

    except Exception as error:
        if not args.debug:
            tsprint("Deleting untrustworthy outputs due to error.  Specify --debug flag to keep.")
            sample.remove_dirs(["outdir", "tempdir"])
            if not args.prebuilt_bowtie2_indexes:
                sample.remove_dirs(["bt2_indexes_dir"])
        raise error


@register_args
def main(args):
    tsprint(f"Doing important work in subcommand {args.subcommand} with args\n{json.dumps(vars(args), indent=4)}")
    midas_run_genes(args)<|MERGE_RESOLUTION|>--- conflicted
+++ resolved
@@ -484,22 +484,6 @@
 
         species_list = parse_species(args)
 
-<<<<<<< HEAD
-        if args.species_list:
-            if os.path.exists(args.species_list):
-                species_list = []
-                with InputStream(args.species_list) as stream:
-                    for line in stream:
-                        species_list.append(line.strip())
-            else:
-                species_list = args.species_list.split(",")
-        else:
-            species_list = []
-        print(len(species_list))
-        #species_list = args.species_list.split(",") if args.species_list else []
-
-=======
->>>>>>> 798aafe3
         if args.prebuilt_bowtie2_indexes:
             bt2_db_dir = os.path.dirname(args.prebuilt_bowtie2_indexes)
             bt2_db_name = os.path.basename(args.prebuilt_bowtie2_indexes)
