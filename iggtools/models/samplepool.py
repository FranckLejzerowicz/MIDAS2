#!/usr/bin/env python3
import os
from iggtools.params.schemas import fetch_schema_by_dbtype, samples_pool_schema, species_profile_schema, format_data
from iggtools.common.utils import InputStream, OutputStream, select_from_tsv, command, tsprint
from iggtools.models.species import Species, sort_list_of_species, parse_species
from iggtools.models.sample import Sample, create_local_dir
<<<<<<< HEAD
=======
from iggtools.models.species import Species, sort_list_of_species, parse_species
>>>>>>> f4eca565


def get_pool_layout(dbtype=""):
    def per_species(species_id="", chunk_id="", contig_idx=""):
        return {
            "outdir":                     f"{dbtype}",
            "outdir_by_species":          f"{dbtype}/{species_id}",

            "tempdir":                    f"temp/{dbtype}",
            "tempdir_by_species":         f"temp/{dbtype}/{species_id}",

            "midas_iggdb_dir":            f"midas_iggdb",
            "bt2_indexes_dir":            f"bt2_indexes",

            # species
            "species_prevalence":                f"species/species_prevalence.tsv",
            "species_marker_read_counts":        f"species/species_marker_read_counts.tsv",
            "species_marker_coverage":           f"species/species_marker_coverage.tsv",
            "species_median_marker_coverage":    f"species/species_marker_median_coverage.tsv",
            "species_marker_relative_abundance": f"species/species_relative_abundance.tsv",

            # snps
            "snps_summary":               f"snps/snps_summary.tsv",
            "snps_info":                  f"snps/{species_id}/{species_id}.snps_info.tsv.lz4",
            "snps_freq":                  f"snps/{species_id}/{species_id}.snps_freqs.tsv.lz4",
            "snps_depth":                 f"snps/{species_id}/{species_id}.snps_depth.tsv.lz4",
            "snps_info_by_chunk":         f"temp/{dbtype}/{species_id}/cid.{chunk_id}_snps_info.tsv.lz4",
            "snps_freq_by_chunk":         f"temp/{dbtype}/{species_id}/cid.{chunk_id}_snps_freqs.tsv.lz4",
            "snps_depth_by_chunk":        f"temp/{dbtype}/{species_id}/cid.{chunk_id}_snps_depth.tsv.lz4",
<<<<<<< HEAD
            "snps_list_of_contigs":            f"temp/{dbtype}/{species_id}/cid.{chunk_id}_list_of_contigs",
=======
            "snps_list_of_contigs":       f"temp/{dbtype}/{species_id}/cid.{chunk_id}_list_of_contigs",
>>>>>>> f4eca565

            # genes
            "genes_summary":              f"genes/genes_summary.tsv",
            "genes_reads":                f"genes/{species_id}/{species_id}.genes_reads.tsv.lz4",
            "genes_depth":                f"genes/{species_id}/{species_id}.genes_depth.tsv.lz4",
            "genes_copynum":              f"genes/{species_id}/{species_id}.genes_copynum.tsv.lz4",
            "genes_presabs":              f"genes/{species_id}/{species_id}.genes_presabs.tsv.lz4",
            "genes_reads_by_chunk":       f"temp/{dbtype}/{species_id}/cid.{chunk_id}_genes_reads.tsv.lz4",
            "genes_depth_by_chunk":       f"temp/{dbtype}/{species_id}/cid.{chunk_id}_genes_depth.tsv.lz4",
            "genes_copynum_by_chunk":     f"temp/{dbtype}/{species_id}/cid.{chunk_id}_genes_copynum.tsv.lz4",
            "genes_presabs_by_chunk":     f"temp/{dbtype}/{species_id}/cid.{chunk_id}_genes_presabs.tsv.lz4",
        }
    return per_species


class SamplePool: # pylint: disable=too-few-public-methods

    def __init__(self, samples_list, midas_outdir, dbtype=None):
        self.toc = samples_list
        self.midas_outdir = midas_outdir
        self.layout = get_pool_layout(dbtype)
        self.samples = self.init_samples(dbtype)


    def get_target_layout(self, filename, species_id="", chunk_id="", contig_idx=""):
        return os.path.join(self.midas_outdir, self.layout(species_id, chunk_id, contig_idx)[filename])


    def create_dirs(self, list_of_dirnames, debug=False, quiet=False):
        for dirname in list_of_dirnames:
            if dirname == "outdir":
                tsprint(f"Create OUTPUT directory.")
            if dirname == "tempdir":
                tsprint(f"Create TEMP directory.")
            if dirname == "dbsdir":
                tsprint(f"Create DBS directory.")
            create_local_dir(self.get_target_layout(dirname), debug, quiet)


    def create_species_subdirs(self, species_ids, dirname, debug=False, quiet=False):
        dir_to_create = self.get_target_layout(dirname)
        for species_id in species_ids:
            create_local_dir(f"{dir_to_create}/{species_id}", debug, quiet)


    def init_samples(self, dbtype):
        """ read in table-of-content: sample_name, midas_outdir """
        samples = []
        with InputStream(self.toc) as stream:
            for row in select_from_tsv(stream, selected_columns=samples_pool_schema, result_structure=dict):
                sample = Sample(row["sample_name"], row["midas_outdir"], dbtype)
                sample.load_profile_by_dbtype(dbtype) # load profile_summary into memory for easy access
                samples.append(sample)
        return samples


    def select_species(self, dbtype, args):
        """ Initialize dictionary of species given samples """
        # Parse the species list
        species_list = parse_species(args)

        # Round One: filter <sample, species>
        raw_species = {}
        for sample in self.samples:
            for record in sample.profile.values():
                species_id = record["species_id"]
                # Skip unspeficied species
                if (species_list and species_id not in species_list):
                    continue
                # Record all the dict_of_species from the profile summary
                if species_id not in raw_species:
                    raw_species[species_id] = Species(species_id)
                # Skip low-coverage <species, sample>
                if record['mean_coverage'] < args.genome_depth:
                    continue
                # Skip low prevalent <species, sample>
                if (dbtype == "snps" and record['fraction_covered'] < args.genome_coverage):
                    continue
                # Select high quality sample-species pairs
                raw_species[species_id].list_of_samples.append(sample)
                raw_species[species_id].samples_count += 1

        # Round Two: after seeing all the <species, samples> pairs,
        # filter low prevalent species based on sample_counts
        species_keep = []
        for sp in list(raw_species.values()):
            if sp.samples_count < args.sample_counts:
                continue
            sp.fetch_samples_depth() # initialize list_of_samples_depth
            species_keep.append(sp)
        # Sort the species by descending prevalence (samples_count)
        list_of_species = sort_list_of_species(species_keep)
        return {sp.id:sp for sp in list_of_species}


    def fetch_samples_names(self):
        # TODO: should be able to delete this
        return [sample.sample_name for sample in self.samples]


    def write_summary_files(self, dict_of_species, dbtype):
        """ Write snps/genes summary files for current samples pool """

        summary_file = self.get_target_layout(f"{dbtype}_summary")
        summary_header = list(fetch_schema_by_dbtype(dbtype).keys())[1:]
        with OutputStream(summary_file) as stream:
            stream.write("\t".join(["species_id", "sample_name"] + summary_header) + "\n")
            for sp in dict_of_species.values():
                for sample in sp.list_of_samples:
                    row = list(sample.profile[sp.id].values())
                    stream.write("\t".join([str(row[0]), sample.sample_name]) + "\t" + "\t".join(map(format_data, row[1:])) + "\n")


    def remove_dirs(self, list_of_dirnames):
        for dirname in list_of_dirnames:
            dirpath = self.get_target_layout(dirname)
            command(f"rm -rf {dirpath}", check=False)<|MERGE_RESOLUTION|>--- conflicted
+++ resolved
@@ -4,10 +4,7 @@
 from iggtools.common.utils import InputStream, OutputStream, select_from_tsv, command, tsprint
 from iggtools.models.species import Species, sort_list_of_species, parse_species
 from iggtools.models.sample import Sample, create_local_dir
-<<<<<<< HEAD
-=======
 from iggtools.models.species import Species, sort_list_of_species, parse_species
->>>>>>> f4eca565
 
 
 def get_pool_layout(dbtype=""):
@@ -37,11 +34,7 @@
             "snps_info_by_chunk":         f"temp/{dbtype}/{species_id}/cid.{chunk_id}_snps_info.tsv.lz4",
             "snps_freq_by_chunk":         f"temp/{dbtype}/{species_id}/cid.{chunk_id}_snps_freqs.tsv.lz4",
             "snps_depth_by_chunk":        f"temp/{dbtype}/{species_id}/cid.{chunk_id}_snps_depth.tsv.lz4",
-<<<<<<< HEAD
-            "snps_list_of_contigs":            f"temp/{dbtype}/{species_id}/cid.{chunk_id}_list_of_contigs",
-=======
             "snps_list_of_contigs":       f"temp/{dbtype}/{species_id}/cid.{chunk_id}_list_of_contigs",
->>>>>>> f4eca565
 
             # genes
             "genes_summary":              f"genes/genes_summary.tsv",
