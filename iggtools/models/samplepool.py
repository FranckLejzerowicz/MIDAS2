--- conflicted
+++ resolved
@@ -2,13 +2,9 @@
 import os
 from iggtools.params.schemas import fetch_schema_by_dbtype, samples_pool_schema, species_profile_schema, format_data
 from iggtools.common.utils import InputStream, OutputStream, select_from_tsv, command, tsprint
-<<<<<<< HEAD
 from iggtools.models.sample import Sample, create_local_dir
-from iggtools.models.species import Species, sort_list_of_species
+from iggtools.models.species import Species, sort_list_of_species, parse_species
 
-=======
-from iggtools.models.species import Species, sort_list_of_species, parse_species
->>>>>>> 707fae0e
 
 def get_pool_layout(dbtype=""):
     def per_species(species_id="", chunk_id="", contig_idx=""):
@@ -37,7 +33,7 @@
             "snps_info_by_chunk":         f"temp/{dbtype}/{species_id}/cid.{chunk_id}_snps_info.tsv.lz4",
             "snps_freq_by_chunk":         f"temp/{dbtype}/{species_id}/cid.{chunk_id}_snps_freqs.tsv.lz4",
             "snps_depth_by_chunk":        f"temp/{dbtype}/{species_id}/cid.{chunk_id}_snps_depth.tsv.lz4",
-            "snps_list_of_contigs":            f"temp/{dbtype}/{species_id}/cid.{chunk_id}_list_of_contigs",
+            "snps_list_of_contigs":       f"temp/{dbtype}/{species_id}/cid.{chunk_id}_list_of_contigs",
 
             # genes
             "genes_summary":              f"genes/genes_summary.tsv",
